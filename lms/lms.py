--- conflicted
+++ resolved
@@ -332,7 +332,6 @@
                 self._add_control_dependency(src_op, dest_op, swapin_op,
                                              self._lb, self._ub)
 
-<<<<<<< HEAD
     def _get_branch_ops(self, within_ops, threshold=0):
         orders = {self._topo_sort.get_order(op)
                   for op in within_ops}
@@ -345,10 +344,7 @@
             if (self._topo_sort.get_order(op) > min_order)}
         return branch_ops
 
-    def _add_swapout(self, src_op, dest_op):
-=======
     def _get_intermediate_tensor(self, src_op, dest_op):
->>>>>>> 75bc08ee
         ts = ge.filter_ts_from_regex(dest_op, src_op.name)
         ts = [t
               for t in ts
