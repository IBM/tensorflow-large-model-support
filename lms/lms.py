--- conflicted
+++ resolved
@@ -8,14 +8,8 @@
 
 
 class LMS(object):
-<<<<<<< HEAD
-    # def __init__(self, graph, optimizer_scope=None, excl_scopes=set(),
     def __init__(self, graph, optimizer_scope=set(), excl_scopes=set(),
-                 first_layer=None,
-=======
-    def __init__(self, graph, optimizer_scope=None, excl_scopes=set(),
                  starting_scope=None,
->>>>>>> a3346f75
                  lb=1, ub=10000,
                  n_tensors=0,
                  n_cpu_threads=1,  # experimental feature
@@ -181,20 +175,12 @@
             reachable_ops |= set(ge.get_forward_walk_ops(seed_op))
 
         # gradient ops
-<<<<<<< HEAD
         for scope in self.optimizer_scope:
-            self.grad_ops.update(
-                set(ge.filter_ops_from_regex(reachable_ops, scope)))
-            #    set(ge.get_name_scope_ops(reachable_ops, scope)))        
-        # self.grad_ops = set(
-        #    ge.get_name_scope_ops(reachable_ops, self.optimizer_scope))
-=======
-        self.grad_ops = set(ge.filter_ops_from_regex(
-            ge.make_list_of_op(self.graph), "^{}".format(
-                self.optimizer_scope)))
+            self.grad_ops = set(ge.filter_ops_from_regex(
+                ge.make_list_of_op(self.graph), "^{}".format(
+                    scope)))
 
         self.fw_reachable_ops = reachable_ops - self.grad_ops
->>>>>>> a3346f75
 
         # exclusive ops
         for scope in self.excl_scopes:
